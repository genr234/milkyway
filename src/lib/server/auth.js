import crypto from 'crypto';

import { base } from '$lib/server/db.js';
import { escapeAirtableFormula } from '$lib/server/security.js';

/**
 * @param {string} sessionid
 */
export async function getUserRecordBySessionId(sessionid) {
	const escapedSessionId = escapeAirtableFormula(sessionid);
	const records = await base('OTP')
		.select({ filterByFormula: `{token} = "${escapedSessionId}"`, maxRecords: 1 })
		.firstPage();

	if (!records.length) return null;
	const user = records[0].fields;
	return { user };
}

/**
 * @param {string} sessionid
 * Get FULL user info by session ID - SERVER SIDE ONLY
 * This returns ALL fields including email for server-side operations
 * NEVER pass this directly to the frontend
 */
export async function getUserInfoBySessionId(sessionid) {
	const escapedSessionId = escapeAirtableFormula(sessionid);
	const records = await base('User')
		.select({
			filterByFormula: `FIND("${escapedSessionId}", ARRAYJOIN({OTP}, ","))`,
			maxRecords: 1
		})
		.firstPage();

	if (!records.length) return null;
	const fields = records[0].fields;

	// Return full user object with email for server-side use
	// Mark with __serverOnly flag as a reminder not to expose to frontend
	return {
		recId: records[0].id,
		email: fields.email, // SERVER SIDE ONLY - do not pass to frontend
		username: fields.username,
		hasOnboarded: fields.hasOnboarded,
		coins: fields.coins,
		stellarships: fields.stellarships,
		paintchips: fields.paintchips,
		lastHackatimeUpdate: fields.lastHackatimeUpdate,
		githubUsername: fields.githubUsername,
		birthday: fields.birthday,
		howDidYouHear: fields.howDidYouHear,
		doingWell: fields.doingWell,
		improve: fields.improve,
		address: fields.address,
		idv: fields.idv,
		devlogStreak: fields.devlogStreak || 0,
		maxDevlogStreak: fields.maxDevlogStreak || 0,
		wallVariant: fields.wallVariant || 'default',
		lastDevlogDate: fields.lastDevlogDate || null,
		// Hack Club Auth fields
		hackclub_id: fields.hackclub_id || null,
		hackclub_name: fields.hackclub_name || null,
		hackclub_slack_id: fields.hackclub_slack_id || null,
		hackclub_email: fields.hackclub_email || null,
		hackclub_address: fields.hackclub_address || null, // SERVER SIDE ONLY - never expose to frontend
		hackclub_verification_status: fields.hackclub_verification_status || null,
		__serverOnly: true // Flag to indicate this should not be sent to frontend
	};
}

/**
 * @param {any} serverUser
 * Sanitize user object for safe frontend exposure
 * Removes email, address, and other sensitive fields
 * SECURITY: This is used for the current user's own data
 */
export function sanitizeUserForFrontend(serverUser) {
	if (!serverUser) return null;

	return {
		recId: serverUser.recId,
		username: serverUser.username,
		hasOnboarded: serverUser.hasOnboarded,
		coins: serverUser.coins || 0,
		stellarships: serverUser.stellarships || 0,
		paintchips: serverUser.paintchips || 0,
		githubUsername: serverUser.githubUsername || '',
		birthday: serverUser.birthday || '',
		howDidYouHear: serverUser.howDidYouHear || '',
		doingWell: serverUser.doingWell || '',
		improve: serverUser.improve || '',
		devlogStreak: serverUser.devlogStreak || 0,
		maxDevlogStreak: serverUser.maxDevlogStreak || 0,
<<<<<<< HEAD
		wallVariant: serverUser.wallVariant || 'default'
		// DO NOT include: email, address, idv, lastHackatimeUpdate, lastDevlogDate, __serverOnly, or other internal fields
=======
		// Hack Club Auth - only include non-sensitive fields
		hackclub_id: serverUser.hackclub_id || null,
		hackclub_name: serverUser.hackclub_name || null,
		hackclub_slack_id: serverUser.hackclub_slack_id || null
		// DO NOT include: email, address, idv, lastHackatimeUpdate, lastDevlogDate, hackclub_address, __serverOnly, or other internal fields
>>>>>>> ed3fde68
	};
}

/**
 * @param {any} serverUser
 * Sanitize user object for public display (other users viewing this user)
 * SECURITY: Exposes minimal information - only username and public stats
 */
export function sanitizeUserForPublic(serverUser) {
	if (!serverUser) return null;

	return {
		recId: serverUser.recId,
		username: serverUser.username,
		githubUsername: serverUser.githubUsername || '',
		devlogStreak: serverUser.devlogStreak || 0,
		maxDevlogStreak: serverUser.maxDevlogStreak || 0,
		wallVariant: serverUser.wallVariant || 'default'
		// DO NOT include: email, address, idv, coins, stellarships, paintchips, birthday, or other personal/sensitive fields
	};
}

// ------- VERIFY OTP
/**
 * @param {string} email
 * @param {string} otp
 */
export async function verifyOTPAndCreateSession(email, otp) {
	const escapedEmail = escapeAirtableFormula(email);
	const record = await base('OTP')
		.select({
			filterByFormula: `{email} = "${escapedEmail}"`,
			maxRecords: 1,
			sort: [{ field: 'Created', direction: 'desc' }]
		})
		.firstPage();

	if (!record[0]) {
		throw new Error('OTP not found');
	}

	// Check if OTP has expired
	const expiryField = record[0].fields.expiry;
	const expiryTime = new Date(String(expiryField));
	const now = new Date();
	if (now > expiryTime) {
		throw new Error('OTP expired');
	}

	// Use strict equality and parse OTP as integer
	const storedOTP = parseInt(String(record[0].fields.otp), 10);
	const providedOTP = parseInt(otp, 10);

	if (storedOTP !== providedOTP || isNaN(storedOTP) || isNaN(providedOTP)) {
		throw new Error('OTP invalid');
	}

	return String(record[0].fields.token); // successful so return token
}

// ------- FUNCTIONS FOR GENERATING OTP AND PASSING STUFF
/**
 * @param {string} email
 * @param {string | null} referrer
 * @param {string | null} ipAddress
 * @param {string | null} utmSource
 */
export async function createOTPRecord(email, referrer = null, ipAddress = null, utmSource = null) {
	const otp = generateOTP();
	const token = generateToken();
	const expiry = new Date(Date.now() + 15 * 60 * 1000).toISOString(); // 15 mins expiry for otp

	// check if user exists
	// if so, create otp & link
	// if not, create a user first!

	var userRecordId = '';

	try {
		console.log('tried to get user');
		userRecordId = await getUserRecordIdByEmail(email);
	} catch (error) {
		console.log(error);
		console.log('tried to create user');
		userRecordId = await createUserFromEmail(email, referrer, utmSource);
	}

	console.log('creating OTP record...');
	await base('OTP').create({
		user: [userRecordId],
		otp: parseInt(otp),
		token: token,
		expiry: expiry
	});

	return { otp, token, expiry };
}

/**
 * @param {string} email
 * @param {string | null} referrer
 * @param {string | null} utmSource
 */
async function createUserFromEmail(email, referrer = null, utmSource = null) {
	// If referrer is provided, find the referrer's record ID
	let referrerRecordId = null;
	if (referrer) {
		try {
			referrerRecordId = await getUserRecordIdByUsername(referrer);
		} catch (error) {
			console.log(`Referrer ${referrer} not found:`, error);
			// Continue without referrer if not found
		}
	}

	const userData = /** @type {any} */ ({
		email: email
	});

	// Add referrer if found
	if (referrerRecordId) {
		userData['referrer'] = [referrerRecordId];
	}

	// Add utm_source if provided
	if (utmSource) {
		userData['utm_source'] = utmSource;
	}

	const newUser = await base('User').create(userData);

	return /** @type {any} */ (newUser).id;
}

/**
 * @param {string} email
 */
async function getUserRecordIdByEmail(email) {
	const escapedEmail = escapeAirtableFormula(email);
	const record = await base('User')
		.select({
			filterByFormula: `{email} = "${escapedEmail}"`,
			maxRecords: 1
		})
		.firstPage();

	if (!record[0]) {
		throw new Error('User does not exist');
	}
	return record[0].id; // return user info
}

/**
 * @param {string} userRecId
 * Update the lastLogin field for a user by their record ID
 */
export async function updateUserLastLogin(userRecId) {
	try {
		// Update the lastLogin field with current timestamp
		await base('User').update(userRecId, {
			lastLogin: new Date().toISOString()
		});
	} catch (error) {
		console.error('Failed to update lastLogin:', error);
		// Don't throw - page should load even if lastLogin update fails
	}
}

/**
 * @param {string} username
 */
async function getUserRecordIdByUsername(username) {
	const escapedUsername = escapeAirtableFormula(username);
	const record = await base('User')
		.select({
			filterByFormula: `{username} = "${escapedUsername}"`,
			maxRecords: 1
		})
		.firstPage();

	if (!record[0]) {
		throw new Error('User does not exist');
	}
	return record[0].id; // return user record ID
}

/**
 * @param {string} username
 * Get user info by username
 * WARNING: Returns email field for server-side use ONLY
 * NEVER send the returned object directly to the client without removing email!
 */
export async function getUserInfoByUsername(username) {
	const escapedUsername = escapeAirtableFormula(username);
	const records = await base('User')
		.select({
			filterByFormula: `{username} = "${escapedUsername}"`,
			maxRecords: 1
		})
		.firstPage();

	if (!records.length) return null;
	const fields = records[0].fields;

	return {
		recId: records[0].id,
		email: fields.email,
		username: fields.username,
		hasOnboarded: fields.hasOnboarded,
		coins: fields.coins,
		stellarships: fields.stellarships,
		paintchips: fields.paintchips,
		githubUsername: fields.githubUsername,
		birthday: fields.birthday,
		wallVariant: fields.wallVariant || 'default'
	};
}

/**
 * @param {string} userId
 */
export async function getUserCoinsAndStellarships(userId) {
	const escapedUserId = escapeAirtableFormula(userId);
	const record = await base('User')
		.select({
			filterByFormula: `RECORD_ID() = "${escapedUserId}"`,
			maxRecords: 1
		})
		.firstPage();

	if (!record[0]) {
		throw new Error('User does not exist');
	}

	const fields = record[0].fields;
	return {
		coins: fields.coins || 0,
		stellarships: fields.stellarships || 0,
		paintchips: fields.paintchips || 0
	};
}

/**
 * @param {string} email
 * Get count of users who were referred by this user
 */
export async function getReferralCountByEmail(email) {
	const records = await base('User')
		.select({
			filterByFormula: `FIND("${email}", ARRAYJOIN({referrer}, ","))`
		})
		.all();

	return records.length;
}

// generate 6-digit otp
function generateOTP() {
	return Math.floor(100000 + Math.random() * 900000).toString();
}

// generate random token
function generateToken() {
	return crypto.randomUUID();
}<|MERGE_RESOLUTION|>--- conflicted
+++ resolved
@@ -91,16 +91,13 @@
 		improve: serverUser.improve || '',
 		devlogStreak: serverUser.devlogStreak || 0,
 		maxDevlogStreak: serverUser.maxDevlogStreak || 0,
-<<<<<<< HEAD
 		wallVariant: serverUser.wallVariant || 'default'
 		// DO NOT include: email, address, idv, lastHackatimeUpdate, lastDevlogDate, __serverOnly, or other internal fields
-=======
 		// Hack Club Auth - only include non-sensitive fields
 		hackclub_id: serverUser.hackclub_id || null,
 		hackclub_name: serverUser.hackclub_name || null,
 		hackclub_slack_id: serverUser.hackclub_slack_id || null
 		// DO NOT include: email, address, idv, lastHackatimeUpdate, lastDevlogDate, hackclub_address, __serverOnly, or other internal fields
->>>>>>> ed3fde68
 	};
 }
 
